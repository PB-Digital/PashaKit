--- conflicted
+++ resolved
@@ -1,9 +1,4 @@
 {
-<<<<<<< HEAD
-    "version": "1.5.1",
+    "version": "1.5.3",
     "release_notes": "Fixed `PBUITextField` text truncation issue on scale down process"
-=======
-    "version": "1.5.2",
-    "release_notes": "Imported `SpreadsheetView` library into codebase"
->>>>>>> d9d37917
 }